--- conflicted
+++ resolved
@@ -70,19 +70,9 @@
   updatedAt: string
   publishedAt: string
 }
-
-<<<<<<< HEAD
-interface EnhancedBreakingNewsWidgetProps {
-  limit?: number
-}
-
-export function EnhancedBreakingNewsWidget({ limit = 10 }: EnhancedBreakingNewsWidgetProps = {}) {
-  const [news, setNews] = useState<StrapiBreakingNews[]>([])
-=======
 export function EnhancedBreakingNewsWidget() {
   const [regularNews, setRegularNews] = useState<StrapiBreakingNews[]>([])
   const [pinnedNews, setPinnedNews] = useState<StrapiBreakingNews[]>([])
->>>>>>> 170bb21d
   const [advertisements, setAdvertisements] = useState<Advertisement[]>([])
   const [currentRegularIndex, setCurrentRegularIndex] = useState(0)
   const [currentPinnedIndex, setCurrentPinnedIndex] = useState(0)
@@ -114,96 +104,6 @@
       const response = await fetch(`${apiUrl}?t=${Date.now()}`)
       if (response.ok) {
         const result = await response.json()
-<<<<<<< HEAD
-        const regularData = result.data || [] // Mixed news + sponsored content
-        const pinnedNewsData = result.pinnedNews || [] // Separate pinned news array
-        
-        console.log(`📊 API Response: ${regularData.length} regular items + ${pinnedNewsData.length} pinned items from http://localhost:1337/api/breaking-news/live`)
-        
-        // Keep pinned news separate - don't merge with regular news
-        const markedPinnedNews = pinnedNewsData.map((item: any) => ({ ...item, isPinned: true }));
-        // Only use regular data for main carousel
-        const allNewsData = regularData;
-        
-        console.log(`📌 Pinned items found: ${pinnedNewsData.length}`);
-        if (pinnedNewsData.length > 0) {
-          console.log(`📌 Pinned items:`, pinnedNewsData.map((item: any) => ({ id: item.id, title: item.title?.substring(0, 50) + '...' })));
-        }
-        
-        if (allNewsData && allNewsData.length > 0) {
-          // Check for new pinned items
-          const currentPinnedCount = pinnedNewsData.length;
-          if (currentPinnedCount > lastPinnedCount) {
-            console.log(`🔥 NEW PINNED NEWS DETECTED! Count increased from ${lastPinnedCount} to ${currentPinnedCount}`);
-            setHasNewData(true);
-            setTimeout(() => setHasNewData(false), 5000);
-          }
-          setLastPinnedCount(currentPinnedCount);
-          
-          // Transform regular news (excluding pinned)
-          const transformedRegularNews = allNewsData.map((item: any) => {
-            const existingItem = news.find((existing: StrapiBreakingNews) => existing.id === item.id);
-            return {
-              id: item.id || item.documentId,
-              Title: item.title || item.Title || item.headline || '',
-              Summary: item.summary || item.Summary || item.description || '',
-              Description: item.description || item.Description || item.summary || '',
-              URL: item.url || item.URL || '#',
-              ImageURL: item.imageUrl || item.ImageURL,
-              image: item.image,
-              imageAlt: item.imageAlt,
-              imageCaption: item.imageCaption,
-              Source: item.source || item.Source || 'Unknown',
-              upvotes: existingItem?.upvotes || item.upvotes || 0,
-              downvotes: existingItem?.downvotes || item.downvotes || 0,
-              isPinned: false, // Regular news is never pinned
-              isSponsored: item.isSponsored || false,
-              sponsorName: item.sponsorName,
-              sponsorLogo: item.sponsorLogo,
-              sponsorUrl: item.sponsorUrl,
-              createdAt: item.createdAt || item.publishedAt || new Date().toISOString(),
-              updatedAt: item.updatedAt || new Date().toISOString()
-            };
-          });
-          
-          // Transform pinned news separately
-          const transformedPinnedNews = markedPinnedNews.map((item: any) => {
-            const existingItem = news.find((existing: StrapiBreakingNews) => existing.id === item.id);
-            return {
-              id: item.id || item.documentId,
-              Title: item.title || item.Title || item.headline || '',
-              Summary: item.summary || item.Summary || item.description || '',
-              Description: item.description || item.Description || item.summary || '',
-              URL: item.url || item.URL || '#',
-              ImageURL: item.imageUrl || item.ImageURL,
-              image: item.image,
-              imageAlt: item.imageAlt,
-              imageCaption: item.imageCaption,
-              Source: item.source || item.Source || 'Unknown',
-              upvotes: existingItem?.upvotes || item.upvotes || 0,
-              downvotes: existingItem?.downvotes || item.downvotes || 0,
-              isPinned: true,
-              isSponsored: item.isSponsored || false,
-              sponsorName: item.sponsorName,
-              sponsorLogo: item.sponsorLogo,
-              sponsorUrl: item.sponsorUrl,
-              createdAt: item.createdAt || item.publishedAt || new Date().toISOString(),
-              updatedAt: item.updatedAt || new Date().toISOString()
-            };
-          });
-
-          // Store all news in state but filter for display
-          const transformedNews = [...transformedRegularNews, ...transformedPinnedNews];
-
-          // Check if we have new data by comparing with existing news
-          const hasNewContent = news.length === 0 || 
-            transformedNews.some((newItem: StrapiBreakingNews) => 
-              !news.find((existingItem: StrapiBreakingNews) => 
-                existingItem.id === newItem.id && 
-                existingItem.Title === newItem.Title
-              )
-            );
-=======
         const regularData = result.data || [] // Regular news (non-pinned)
         const pinnedData = result.pinnedNews || [] // Pinned news (separate)
         
@@ -303,67 +203,22 @@
           setHasNewData(true)
           setLastFetchTime(new Date())
           setTimeout(() => setHasNewData(false), 3000)
->>>>>>> 170bb21d
           
           // Only update the arrays that actually changed
           if (hasNewRegularContent) {
             setRegularNews(transformedRegularNews);
           }
-<<<<<<< HEAD
-          
-          console.log('Transformed news with isPinned flags:', transformedNews.map((item: StrapiBreakingNews) => ({ id: item.id, title: item.Title, isPinned: item.isPinned })));
-          console.log('Total items from API:', allNewsData.length, `(${pinnedNewsData.length} pinned + ${regularData.length} regular)`);
-          console.log('Pinned items in final data:', transformedNews.filter((item: StrapiBreakingNews) => item.isPinned).length);
-          console.log('📊 Live Vote Counts:', transformedNews.map((item: StrapiBreakingNews) => ({ 
-            id: item.id, 
-            title: item.Title?.substring(0, 30) + '...', 
-            upvotes: item.upvotes, 
-            downvotes: item.downvotes 
-          })));
-          console.log('🖼️ Image URLs:', transformedNews.map((item: StrapiBreakingNews) => ({ 
-            id: item.id, 
-            ImageURL: item.ImageURL, 
-            image: item.image,
-            hasImage: !!(item.ImageURL || item.image)
-          })));
-          
-          // Pinned news is already at the top from the array merge, no need to sort again
-          
-          // Auto-scroll to first pinned item when new pinned news is detected
-          if (hasNewData && currentPinnedCount > 0) {
-            const firstPinnedIndex = transformedNews.findIndex((item: StrapiBreakingNews) => item.isPinned);
-            if (firstPinnedIndex !== -1) {
-              setCurrentIndex(firstPinnedIndex);
-              console.log(`🎯 Auto-scrolled to first pinned news at index ${firstPinnedIndex}`);
-            }
-          }
-          
-          setNews(transformedNews);
-          console.log(`🎯 Frontend Display: ${transformedNews.length} items rendered in widget`);
-        } else {
-          console.log(`📊 API Response: 0 items received from http://localhost:1337/api/breaking-news/live`)
-          setNews([]);
-=======
           if (hasNewPinnedContent) {
             setPinnedNews(transformedPinnedNews);
           }
         } else {
           // No changes detected, don't update state
           console.log('No content changes detected, skipping state update');
->>>>>>> 170bb21d
         }
         
         console.log('Regular news:', transformedRegularNews.length, 'items');
         console.log('Pinned news:', transformedPinnedNews.length, 'items');
       } else {
-<<<<<<< HEAD
-        console.log(`❌ API Error: Failed to fetch from http://localhost:1337/api/breaking-news/live (Status: ${response.status})`)
-        setNews([]);
-      }
-    } catch (error) {
-      console.error('Failed to load breaking news:', error);
-      setNews([]);
-=======
         // Fallback to Strapi articles if breaking news fails
         if (strapiArticles.length > 0) {
           const transformedArticles = strapiArticles.slice(0, 5).map(article => ({
@@ -476,7 +331,6 @@
         }]);
         setPinnedNews([]);
       }
->>>>>>> 170bb21d
     } finally {
       setLoading(false)
     }
@@ -505,12 +359,7 @@
   // Initial load with reduced refresh rate
   useEffect(() => {
     loadBreakingNews()
-<<<<<<< HEAD
-    const interval = setInterval(loadBreakingNews, 30000) // Reduced refresh rate to 30 seconds
-    return () => clearInterval(interval)
-=======
     loadAdvertisements()
->>>>>>> 170bb21d
   }, [])
 
   // Auto-refresh data every 2 minutes (120 seconds) - much more reasonable
@@ -534,17 +383,10 @@
     return `${Math.floor(diffInMinutes / 1440)}d ago`
   }
 
-<<<<<<< HEAD
-  const allItems = useMemo(() => {
-    // Filter out pinned items from main carousel - only show regular news
-    return news.filter(item => !item.isPinned)
-  }, [news])
-=======
   // Navigation functions for separate arrays
   const goToPreviousRegular = () => {
     setCurrentRegularIndex((prev) => (prev - 1 + Math.max(regularNews.length, 1)) % Math.max(regularNews.length, 1))
   }
->>>>>>> 170bb21d
 
   const goToNextRegular = () => {
     setCurrentRegularIndex((prev) => (prev + 1) % Math.max(regularNews.length, 1))
@@ -787,26 +629,10 @@
                     Source: <span className="text-gray-700">{(currentRegularItem as StrapiBreakingNews).Source}</span>
                   </div>
                   
-<<<<<<< HEAD
-                  {/* Vote Buttons with Live Counts */}
-                  <IsolatedVoteButton 
-                    article={currentItem}
-                    onVoteUpdate={(articleKey: string | number, voteData: {upvotes: number, downvotes: number, voteScore: number}) => {
-                      console.log(`📊 Live Vote Update - ID ${articleKey}: +${voteData.upvotes} / -${voteData.downvotes} (Score: ${voteData.voteScore})`);
-                      setNews(prevNews => 
-                        prevNews.map(item => 
-                          item.id === articleKey 
-                            ? { ...item, upvotes: voteData.upvotes, downvotes: voteData.downvotes }
-                            : item
-                        )
-                      );
-                    }}
-=======
                   {/* Vote Buttons */}
                   <SimpleVoteButton 
                     article={currentRegularItem}
                     onVoteUpdate={handleRegularNewsVoteUpdate}
->>>>>>> 170bb21d
                   />
                 </div>
               </div>
@@ -820,25 +646,6 @@
         )}
       </CardContent>
       </Card>
-
-<<<<<<< HEAD
-      {/* Pinned News Carousel Section */}
-      {news.filter(item => item.isPinned).length > 0 && (
-        <PinnedNewsCarousel 
-          pinnedNews={news.filter(item => item.isPinned)}
-          onVoteUpdate={(articleKey: string | number, voteData: {upvotes: number, downvotes: number, voteScore: number}) => {
-            console.log(`📊 Pinned Vote Update - ID ${articleKey}: +${voteData.upvotes} / -${voteData.downvotes}`);
-            setNews(prevNews => 
-              prevNews.map(item => 
-                item.id === articleKey 
-                  ? { ...item, upvotes: voteData.upvotes, downvotes: voteData.downvotes }
-                  : item
-              )
-            );
-          }}
-        />
-      )}
-=======
       {/* Row 2: Pinned News with Rolling Ticker */}
       {pinnedNews.length > 0 && (
         <>
@@ -1172,7 +979,6 @@
           })()}
         </DialogContent>
       </Dialog>
->>>>>>> 170bb21d
     </div>
   )
 }
