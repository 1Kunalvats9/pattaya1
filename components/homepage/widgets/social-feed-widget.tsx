"use client"

import { useState, useEffect } from "react"
import { Card, CardContent, CardHeader, CardTitle } from "@/components/ui/card"
import { Badge } from "@/components/ui/badge"
import { Heart, MessageCircle, Repeat2, Share, MapPin, CheckCircle, ExternalLink } from "lucide-react"
import { buildApiUrl, buildStrapiUrl } from "@/lib/strapi-config"

interface SocialPost {
  id: string
  platform: "twitter" | "threads" | "instagram" | "bluesky"
  author: string
  handle: string
  avatar: string
  content: string
  timestamp: string
  likes: number
  comments: number
  shares: number
  location?: string
  verified?: boolean
  hashtags: string[]
  image?: string
}

interface StrapiSocialMediaPost {
  id: number
  Platform: "twitter" | "threads" | "instagram" | "bluesky" | "facebook" | "tiktok"
  Author: string
  Handle: string
  Content: string
  Timestamp: string
  Likes: number
  Comments: number
  Shares: number
  Location: string
  Verified: boolean
  Hashtags: string[]
  URL: string
  IsActive: boolean
  Featured: boolean
  Category: string
  Avatar?: {
    id: number
    name: string
    url: string
    formats?: {
      thumbnail?: { url: string }
      small?: { url: string }
      medium?: { url: string }
      large?: { url: string }
    }
  }
  Image?: {
    id: number
    name: string
    url: string
    formats?: {
      thumbnail?: { url: string }
      small?: { url: string }
      medium?: { url: string }
      large?: { url: string }
    }
  }
  createdAt: string
  updatedAt: string
  publishedAt: string
}

export function SocialFeedWidget() {
  const [socialPosts, setSocialPosts] = useState<SocialPost[]>([])
  const [loading, setLoading] = useState(true)

  useEffect(() => {
    fetchSocialPosts()
    const interval = setInterval(fetchSocialPosts, 300000) // Refresh every 5 minutes
    return () => clearInterval(interval)
  }, [])

  const fetchSocialPosts = async () => {
    try {
      setLoading(true)
      console.log('Fetching social media posts from Strapi...')
      
      // Call Strapi API to get social media posts sorted by timestamp
      const response = await fetch(buildApiUrl("social-media-posts?populate=*&sort=Timestamp:desc"))
      
      if (response.ok) {
        const data = await response.json()
        console.log('Strapi social media posts response:', data)
        
        if (data.data && data.data.length > 0) {
          // Transform Strapi data to match component interface
          const transformedPosts: SocialPost[] = data.data.map((strapiPost: any) => {
            // Get avatar URL with fallback
            let avatarUrl = "/placeholder.svg?height=40&width=40"
            if (strapiPost.Avatar) {
              avatarUrl = buildStrapiUrl(strapiPost.Avatar.url)
            }

            // Get image URL with fallback
            let imageUrl = undefined
            if (strapiPost.Image) {
              imageUrl = buildStrapiUrl(strapiPost.Image.url)
            }

            return {
              id: strapiPost.id.toString(),
              platform: strapiPost.Platform as any,
              author: strapiPost.Author,
              handle: strapiPost.Handle,
              avatar: avatarUrl,
              content: strapiPost.Content,
              timestamp: strapiPost.Timestamp || strapiPost.publishedAt,
              likes: strapiPost.Likes,
              comments: strapiPost.Comments,
              shares: strapiPost.Shares,
              location: strapiPost.Location,
              verified: strapiPost.Verified,
              hashtags: strapiPost.Hashtags || [],
              image: imageUrl,
            }
          })
          
          console.log('Transformed social media posts:', transformedPosts)
          setSocialPosts(transformedPosts)
        } else {
          console.log('No social media posts found, using fallback data')
          // Use fallback data if no posts found
          setSocialPosts(getFallbackSocialPosts())
        }
      } else {
        console.error("Failed to fetch social media posts from Strapi:", response.status)
        // Use fallback data on error
        setSocialPosts(getFallbackSocialPosts())
      }
    } catch (error) {
      console.error("Failed to load social media posts:", error)
      // Use fallback data on error
      setSocialPosts(getFallbackSocialPosts())
    } finally {
      setLoading(false)
    }
  }

  const getFallbackSocialPosts = (): SocialPost[] => [
    {
      id: "1",
      platform: "twitter",
      author: "Pattaya Explorer",
      handle: "@pattayaexplorer",
      avatar: "/placeholder.svg?height=40&width=40",
      content:
        "Just discovered this amazing rooftop bar in Central Pattaya! The sunset views are incredible 🌅 #PattayaNightlife #Thailand",
      timestamp: "2m",
      likes: 124,
      comments: 18,
      shares: 32,
      location: "Central Pattaya",
      verified: true,
      hashtags: ["#PattayaNightlife", "#Thailand"],
      image: "/placeholder.svg?height=200&width=300",
    },
    {
      id: "2",
      platform: "instagram",
      author: "Jomtien Beach Life",
      handle: "@jomtienbeachlife",
      avatar: "/placeholder.svg?height=40&width=40",
      content:
        "Morning yoga session at Jomtien Beach 🧘‍♀️ Perfect way to start the day! The water is crystal clear today ✨",
      timestamp: "15m",
      likes: 89,
      comments: 12,
      shares: 8,
      location: "Jomtien Beach",
      verified: false,
      hashtags: ["#JomtienBeach", "#Yoga", "#MorningVibes"],
      image: "/placeholder.svg?height=200&width=300",
    },
    {
      id: "3",
      platform: "threads",
      author: "Pattaya Foodie",
      handle: "@pattayafoodie",
      avatar: "/placeholder.svg?height=40&width=40",
      content:
        "This street food vendor near Walking Street serves the BEST pad thai I've ever had! 🍜 Only 60 baht too!",
      timestamp: "32m",
      likes: 156,
      comments: 24,
      shares: 19,
      location: "Walking Street",
      verified: true,
      hashtags: ["#PattayaFood", "#StreetFood", "#PadThai"],
    },
    {
      id: "4",
      platform: "bluesky",
      author: "Digital Nomad Pattaya",
      handle: "@nomadpattaya.bsky.social",
      avatar: "/placeholder.svg?height=40&width=40",
      content:
        "Working from this co-working space in Pattaya with fiber internet and amazing coffee ☕ Perfect for remote work!",
      timestamp: "1h",
      likes: 67,
      comments: 9,
      shares: 15,
      location: "Central Pattaya",
      verified: false,
      hashtags: ["#DigitalNomad", "#RemoteWork", "#Pattaya"],
    },
    {
      id: "5",
      platform: "twitter",
      author: "Pattaya Events",
      handle: "@pattayaevents",
      avatar: "/placeholder.svg?height=40&width=40",
      content:
        "🎉 TONIGHT: Beach party at Bali Hai Pier! Live DJ, fire shows, and amazing cocktails. Starts at 8PM! #PattayaParty",
      timestamp: "2h",
      likes: 203,
      comments: 45,
      shares: 78,
      location: "Bali Hai Pier",
      verified: true,
      hashtags: ["#PattayaParty", "#BeachParty", "#Tonight"],
    },
  ]

  const getPlatformColor = (platform: string) => {
    switch (platform) {
      case "twitter":
<<<<<<< HEAD
        return "bg-slate-900 text-white"
=======
        return "bg-black text-white"
>>>>>>> e121e750
      case "threads":
        return "bg-neutral-900 text-white"
      case "instagram":
        return "bg-gradient-to-r from-slate-800 to-slate-600 text-white"
      case "bluesky":
<<<<<<< HEAD
        return "bg-sky-700 text-white"
      default:
        return "bg-slate-700 text-white"
=======
        return "bg-blue-500 text-white"
      default:
        return "bg-gray-600 text-white"
>>>>>>> e121e750
    }
  }

  const getPlatformIcon = (platform: string) => {
    switch (platform) {
      case "twitter":
        return "𝕏"
      case "threads":
        return "@"
      case "instagram":
        return "📷"
      case "bluesky":
        return "🦋"
      default:
        return "📱"
    }
  }

  // Show loading state while fetching data
  if (loading) {
    return (
      <Card className="h-full bg-white border border-gray-100 shadow-sm rounded-2xl overflow-hidden">
        <CardHeader className="pb-3 px-6 pt-6">
          <CardTitle className="text-base font-semibold text-gray-900 flex items-center justify-between">
            <div className="flex items-center">
              <div className="w-2 h-2 bg-green-500 rounded-full animate-pulse mr-3"></div>
              Social Feed
            </div>
          </CardTitle>
        </CardHeader>
        <CardContent className="px-6 pb-6">
          <div className="animate-pulse space-y-6">
            <div className="flex items-center justify-between">
              <div className="h-4 bg-gray-100 rounded-full w-20"></div>
              <div className="h-4 bg-gray-100 rounded-full w-4"></div>
            </div>
            <div className="flex items-center space-x-4">
              <div className="w-10 h-10 bg-gray-100 rounded-full"></div>
              <div className="flex-1 space-y-2">
                <div className="h-4 bg-gray-100 rounded-full w-24"></div>
                <div className="h-3 bg-gray-100 rounded-full w-32"></div>
              </div>
            </div>
            <div className="space-y-2">
              <div className="h-3 bg-gray-100 rounded-full w-full"></div>
              <div className="h-3 bg-gray-100 rounded-full w-3/4"></div>
            </div>
          </div>
        </CardContent>
      </Card>
    )
  }

  // Check if we have posts and current post exists
  if (!socialPosts || socialPosts.length === 0) {
    return (
      <Card className="h-full bg-white border border-gray-100 shadow-sm rounded-2xl overflow-hidden">
        <CardHeader className="pb-3 px-6 pt-6">
          <CardTitle className="text-base font-semibold text-gray-900 flex items-center justify-between">
            <div className="flex items-center">
              <div className="w-2 h-2 bg-green-500 rounded-full animate-pulse mr-3"></div>
              Social Feed
            </div>
          </CardTitle>
        </CardHeader>
        <CardContent className="px-6 pb-6">
          <div className="flex items-center justify-center h-32">
            <p className="text-gray-400 text-sm font-medium">No social media posts available</p>
          </div>
        </CardContent>
      </Card>
    )
  }

  return (
    <Card className="h-full bg-white border border-gray-100 shadow-sm rounded-2xl overflow-hidden">
      <CardHeader className="pb-3 px-6 pt-6">
        <CardTitle className="text-base font-semibold text-gray-900 flex items-center justify-between">
          <div className="flex items-center">
            <div className="w-2 h-2 bg-green-500 rounded-full animate-pulse mr-3"></div>
            Social Feed
          </div>
          <Badge variant="secondary" className="text-xs font-medium bg-gray-50 text-gray-600 border-0">
            {socialPosts.length} posts
          </Badge>
        </CardTitle>
      </CardHeader>
      <CardContent className="px-6 pb-6">
        <div className="space-y-6 max-h-80 overflow-y-auto social-feed-scroll">
          {socialPosts.map((post) => (
            <div key={post.id} className="border-b border-gray-50 pb-6 last:border-b-0 last:pb-0">
              {/* Platform Badge */}
              <div className="flex items-center justify-between mb-4">
                <Badge className={`${getPlatformColor(post.platform)} px-3 py-1 text-xs font-medium rounded-full border-0`}>
                  {getPlatformIcon(post.platform)} {post.platform.charAt(0).toUpperCase() + post.platform.slice(1)}
                </Badge>
                <button className="text-gray-300 hover:text-gray-500 transition-colors">
                  <ExternalLink className="w-4 h-4" />
                </button>
              </div>

              {/* Author Info */}
              <div className="flex items-center mb-4">
                <img
                  src={post.avatar || "/placeholder.svg"}
                  alt={post.author}
                  className="w-10 h-10 rounded-full mr-4 ring-1 ring-gray-100 flex-shrink-0"
                />
                <div className="flex-1 min-w-0">
                  <div className="flex items-center">
                    <span className="font-semibold text-sm text-gray-900 truncate">{post.author}</span>
                    {post.verified && <CheckCircle className="w-3 h-3 text-blue-500 ml-1 flex-shrink-0" />}
                  </div>
                  <span className="text-xs text-gray-500 truncate block font-medium">{post.handle}</span>
                </div>
                <span className="text-xs text-gray-400 flex-shrink-0 font-medium">{post.timestamp}</span>
              </div>

              {/* Content */}
              <p className="text-sm text-gray-700 mb-4 leading-relaxed line-clamp-2 font-medium">{post.content}</p>

              {/* Location */}
              {post.location && (
                <div className="flex items-center mb-4 text-xs text-gray-500">
                  <MapPin className="w-3 h-3 mr-2 text-red-400 flex-shrink-0" />
                  <span className="truncate font-medium">{post.location}</span>
                </div>
              )}

              {/* Image */}
              {post.image && (
                <img
                  src={post.image || "/placeholder.svg"}
                  alt="Post content"
                  className="w-full h-20 object-cover rounded-xl mb-4"
                />
              )}

              {/* Hashtags */}
              <div className="flex flex-wrap gap-2 mb-4">
                {post.hashtags.slice(0, 3).map((tag, index) => (
                  <span
                    key={index}
                    className="text-xs text-blue-600 cursor-pointer truncate font-medium hover:text-blue-700 transition-colors"
                  >
                    {tag}
                  </span>
                ))}
                {post.hashtags.length > 3 && (
                  <span className="text-xs text-gray-400 font-medium">+{post.hashtags.length - 3} more</span>
                )}
              </div>

              {/* Engagement */}
              <div className="flex items-center justify-between text-xs text-gray-500">
                <div className="flex items-center space-x-6">
                  <div className="flex items-center cursor-pointer hover:text-red-500 transition-colors">
                    <Heart className="w-3 h-3 mr-1 flex-shrink-0" />
                    <span className="font-medium">{post.likes}</span>
                  </div>
                  <div className="flex items-center cursor-pointer hover:text-blue-500 transition-colors">
                    <MessageCircle className="w-3 h-3 mr-1 flex-shrink-0" />
                    <span className="font-medium">{post.comments}</span>
                  </div>
                  <div className="flex items-center cursor-pointer hover:text-green-500 transition-colors">
                    <Repeat2 className="w-3 h-3 mr-1 flex-shrink-0" />
                    <span className="font-medium">{post.shares}</span>
                  </div>
                </div>
                <button className="hover:text-gray-700 transition-colors">
                  <Share className="w-3 h-3 flex-shrink-0" />
                </button>
              </div>
            </div>
          ))}
        </div>
      </CardContent>
    </Card>
  )
}<|MERGE_RESOLUTION|>--- conflicted
+++ resolved
@@ -231,25 +231,15 @@
   const getPlatformColor = (platform: string) => {
     switch (platform) {
       case "twitter":
-<<<<<<< HEAD
         return "bg-slate-900 text-white"
-=======
-        return "bg-black text-white"
->>>>>>> e121e750
       case "threads":
         return "bg-neutral-900 text-white"
       case "instagram":
         return "bg-gradient-to-r from-slate-800 to-slate-600 text-white"
       case "bluesky":
-<<<<<<< HEAD
         return "bg-sky-700 text-white"
       default:
         return "bg-slate-700 text-white"
-=======
-        return "bg-blue-500 text-white"
-      default:
-        return "bg-gray-600 text-white"
->>>>>>> e121e750
     }
   }
 
